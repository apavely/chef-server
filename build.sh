#!/bin/bash -xe
if [ ! -e /opt/opscode/.branch ]; then exit 1; fi
<<<<<<< HEAD
GIT_BRACH_CLEAN="$(git describe --all --match "heads/.*" | sed s/heads\\/// | tr / _)"
=======
GIT_BRANCH_CLEAN="$(git describe --all --match "heads/.*" | sed s/heads\\/// | tr / _)"
>>>>>>> 55ad729c
if [ -z "$GIT_BRANCH_CLEAN" ]; then exit 1; fi
if [ "$GIT_BRANCH_CLEAN" != "$(cat /opt/opscode/.branch)" ]
then
  sudo mv /opt/opscode "/opt/opscode-$(cat /opt/opscode/.branch)"
  if [ ! -d "/opt/opscode-$GIT_BRANCH_CLEAN" ]; then sudo mkdir "/opt/opscode-$GIT_BRANCH_CLEAN"; fi
  sudo mv "/opt/opscode-$GIT_BRANCH_CLEAN" /opt/opscode
fi
sudo env CHEF_SOLO_COOKBOOKS="$(pwd)/cookbooks" chef-solo -c /srv/opscode-omnibus/shared/solo.rb -j /srv/opscode-omnibus/shared/solo.json
cp omnibus.rb.example omnibus.rb
rm pkg/* || true
bundle install --deployment --without development
bundle exec rake projects:private-chef:deb<|MERGE_RESOLUTION|>--- conflicted
+++ resolved
@@ -1,10 +1,6 @@
 #!/bin/bash -xe
 if [ ! -e /opt/opscode/.branch ]; then exit 1; fi
-<<<<<<< HEAD
-GIT_BRACH_CLEAN="$(git describe --all --match "heads/.*" | sed s/heads\\/// | tr / _)"
-=======
 GIT_BRANCH_CLEAN="$(git describe --all --match "heads/.*" | sed s/heads\\/// | tr / _)"
->>>>>>> 55ad729c
 if [ -z "$GIT_BRANCH_CLEAN" ]; then exit 1; fi
 if [ "$GIT_BRANCH_CLEAN" != "$(cat /opt/opscode/.branch)" ]
 then
