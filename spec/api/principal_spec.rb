--- conflicted
+++ resolved
@@ -41,31 +41,21 @@
     {
       "name" => principal_client_name,
       "type" => "client",
-<<<<<<< HEAD
-      "public_key" => /^-----BEGIN CERTIFICATE-----/,
-      "authz_id" => /.+/
-=======
       # We're not actually validating the key, all we're testing here is that it
       # exists in the response body; if it's returning invalid keys, that would be
       # obvious from pushy test failures (possibly reporting as well).
       "public_key" => /^-----BEGIN (PUBLIC KEY|CERTIFICATE)-----/,
       "authz_id" => /^[0-9a-f]{32}$/,
       "org_member" => true
->>>>>>> d1335786
     } }
   let(:user_body) {
     {
       "name" => principal_user_name,
       "type" => "user",
-<<<<<<< HEAD
-      "public_key" => /^-----BEGIN CERTIFICATE-----/,
-      "authz_id" => /.+/
-=======
       # See above
       "public_key" => /^-----BEGIN (PUBLIC KEY|CERTIFICATE)-----/,
       "authz_id" => /^[0-9a-f]{32}$/,
       "org_member" => true
->>>>>>> d1335786
     } }
 
   describe 'access control' do
