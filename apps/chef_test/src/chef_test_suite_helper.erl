%% -*- erlang-indent-level: 4;indent-tabs-mode: nil; fill-column: 92 -*-
%% ex: ts=4 sw=4 et
%% @author Stephen Delano <stephen@chef.io>
%% @author Tyler Cloke <tyler@chef.io>
%%
%% Copyright 2015 Chef, Inc. All Rights Reserved.
%%
%% This file is provided to you under the Apache License,
%% Version 2.0 (the "License"); you may not use this file
%% except in compliance with the License.  You may obtain
%% a copy of the License at
%%
%%   http://www.apache.org/licenses/LICENSE-2.0
%%
%% Unless required by applicable law or agreed to in writing,
%% software distributed under the License is distributed on an
%% "AS IS" BASIS, WITHOUT WARRANTIES OR CONDITIONS OF ANY
%% KIND, either express or implied.  See the License for the
%% specific language governing permissions and limitations
%% under the License.
%%

-module(chef_test_suite_helper).

-export([
         set_env/2,
         random_bogus_port/0,
<<<<<<< HEAD
         stop_server/2,
         run_cmds/1,
         space_join/1,
         ensure_started/1,
         set_app_env/1,
         make_id/1,
         make_az_id/1,
         actor_id/0,
         the_org_id/0,
         other_org_id/0
=======
	 stop_server/2,
	 run_cmds/1,
	 space_join/1,
	 set_app_env/1,
	 make_id/1,
	 make_az_id/1,
	 actor_id/0,
	 the_org_id/0,
	 other_org_id/0
>>>>>>> 145fbccf
        ]).

set_env(App, AppConfig) ->
    [ application:set_env(App, Key, Value) || {Key, Value} <- AppConfig ].

%% @doc If lucky, return an unused port. This is a cheat that opens a
%% UDP port letting the OS pick the port, captures that port, and then
%% closes the socket returning the port number. While not reliable,
%% this seems to work to obtain an "unused" port for setting up
%% services needed for testing.
random_bogus_port() ->
    {ok, S} = gen_udp:open(0, [binary, {active, once}]),
    {ok, Port} = inet:port(S),
    gen_udp:close(S),
    Port.

% NeededApps is a list of atoms of app to stop
stop_server(Config, NeededApps) ->
    [begin
         ct:pal("Stopping ~p~n", [App]),
         application:stop(App)
     end || App <- lists:reverse(NeededApps)],

    %% shut down the db if its on
    try chef_test_db_helper:stop_db(Config)
    catch
	_:_ -> ct:pal("No database to stop.~n")
    end,

    Config.

run_cmds(CMDS) ->
    [ begin
          CC = space_join(C),
          [CC, "\n", os:cmd(CC), "\n\n"]
      end || C <- CMDS ].

space_join(L) ->
    [ [Elt, " "] || Elt <- L ].

set_app_env(stats_hero) ->
    set_env(stats_hero, [{estatsd_host, "localhost"},
                         {estatsd_port, random_bogus_port()},
                         {udp_socket_pool_size, 1}]);
set_app_env(pooler) ->
    application:set_env(pooler, pools,
			[[{name, sqerl},
			  {max_count, 2},
			  {init_count, 2},
			  {start_mfa, {sqerl_client, start_link, []}}]]).

make_id(Prefix) when is_binary(Prefix) ->
    case size(Prefix) of
        Size when Size > 32 ->
            error(prefix_too_long_for_id);
        Size when Size =:= 32 ->
              Prefix;
          Size ->
            iolist_to_binary([Prefix, lists:duplicate(32 - Size, $0)])
    end;
make_id(Prefix) when is_list(Prefix) ->
    make_id(list_to_binary(Prefix)).

make_az_id(Prefix) when is_list(Prefix) ->
    make_az_id(list_to_binary(Prefix));

make_az_id(Prefix) ->
    make_id(<<"a11", Prefix/binary>>).

actor_id() ->
    make_az_id(<<"ffff">>).

the_org_id() ->
    make_id(<<"aa1">>).

other_org_id() ->
    make_id(<<"bb2">>).<|MERGE_RESOLUTION|>--- conflicted
+++ resolved
@@ -25,28 +25,15 @@
 -export([
          set_env/2,
          random_bogus_port/0,
-<<<<<<< HEAD
          stop_server/2,
          run_cmds/1,
          space_join/1,
-         ensure_started/1,
          set_app_env/1,
          make_id/1,
          make_az_id/1,
          actor_id/0,
          the_org_id/0,
          other_org_id/0
-=======
-	 stop_server/2,
-	 run_cmds/1,
-	 space_join/1,
-	 set_app_env/1,
-	 make_id/1,
-	 make_az_id/1,
-	 actor_id/0,
-	 the_org_id/0,
-	 other_org_id/0
->>>>>>> 145fbccf
         ]).
 
 set_env(App, AppConfig) ->
